--- conflicted
+++ resolved
@@ -632,17 +632,10 @@
                 term = random.choice(pset.terminals[type_])
             except IndexError:
                 _, _, traceback = sys.exc_info()
-<<<<<<< HEAD
-                raise IndexError("The gp.generate function tried to add "\
-                                  "a terminal of type '%s', but there is "\
-                                  "none available." % (type_,)).with_traceback(traceback)
-            if type(term) is MetaEphemeral:
-=======
                 raise IndexError("The gp.generate function tried to add "
                                  "a terminal of type '%s', but there is "
                                  "none available." % (type_,)).with_traceback(traceback)
-            if isclass(term):
->>>>>>> af89ad8c
+            if type(term) is MetaEphemeral:
                 term = term()
             expr.append(term)
         else:
