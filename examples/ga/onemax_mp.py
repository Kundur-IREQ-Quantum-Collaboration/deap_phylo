--- conflicted
+++ resolved
@@ -48,17 +48,11 @@
     toolbox.register("individual", tools.initRepeat, creator.Individual, toolbox.attr_bool, 100)
     toolbox.register("population", tools.initRepeat, list, toolbox.individual)
 
-<<<<<<< HEAD
-if __name__ == "__main__":
-    random.seed(64)
-
-=======
     toolbox.register("evaluate", evalOneMax)
     toolbox.register("mate", tools.cxTwoPoint)
     toolbox.register("mutate", tools.mutFlipBit, indpb=0.05)
     toolbox.register("select", tools.selTournament, tournsize=3)
-    
->>>>>>> 185d6009
+
     # Process Pool of 4 workers
     pool = multiprocessing.Pool(processes=4)
     toolbox.register("map", pool.map)
@@ -71,7 +65,7 @@
     stats.register("min", numpy.min)
     stats.register("max", numpy.max)
 
-    algorithms.eaSimple(pop, toolbox, cxpb=0.5, mutpb=0.2, ngen=40, 
+    algorithms.eaSimple(pop, toolbox, cxpb=0.5, mutpb=0.2, ngen=40,
                         stats=stats, halloffame=hof)
 
     pool.close()
